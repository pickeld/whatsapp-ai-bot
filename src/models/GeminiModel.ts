/* Third-party modules */
import {
  ChatSession,
  InlineDataPart,
  GenerativeModel,
  GoogleGenerativeAI
} from '@google/generative-ai';
import { downloadMediaMessage } from '@whiskeysockets/baileys';

/* Local modules */
import { AIModel, AIArguments, AIHandle, AIMetaData } from './BaseAiModel';
import { ENV } from '../baileys/env';
// import invariant from 'invariant';

interface imgMetaData {
  url: string;
  mimeType: string;
  caption: string;
}

const validMimeTypes = ['image/jpeg', 'image/png', 'image/jpg', 'image/webp'];

/* Gemini Model */
class GeminiModel extends AIModel<AIArguments, AIHandle> {
  /* Variables */
  private generativeModel: GenerativeModel;
  private Gemini: GoogleGenerativeAI;
  public chats: { [from: string]: ChatSession };
  public instructions: string | undefined;

  public constructor() {
    super(ENV.API_KEY_GEMINI, 'Gemini', ENV.GEMINI_ICON_PREFIX);
    this.Gemini = new GoogleGenerativeAI(ENV.API_KEY_GEMINI as string);

    // https://ai.google.dev/api/generate-content#method:-models.generatecontent
    this.generativeModel = this.Gemini.getGenerativeModel({
      model: 'gemini-1.5-flash',
      systemInstruction: this.instructions
    });

    this.chats = {};
  }

  /* Methods */
  public async generateCompletion(user: string, prompt: string): Promise<string> {
    if (!this.sessionExists(user)) {
      this.sessionCreate(user);
      this.chats[user] = this.generativeModel.startChat();
    }

    const chat = this.chats[user];
    return (await chat.sendMessage(prompt)).response.text();
  }

  public createGenerativeContent(buffer: Buffer, mimeType: string): InlineDataPart {
    return {
      inlineData: {
        data: buffer.toString('base64'),
        mimeType
      }
    };
  }

<<<<<<< HEAD
  private initGenerativeModel() {
    // https://ai.google.dev/gemini-api/docs/models/gemini
    this.generativeModel = this.Gemini.getGenerativeModel({
      model: 'gemini-1.5-flash',
      systemInstruction: this.instructions
    });
  }

  public async generateImageCompletion(prompt: string, metadata: AIMetaData): Promise<string> {
=======
  public async generateImageCompletion(
    prompt: string,
    imgMetaData: imgMetaData,
    message: any
  ): Promise<string> {
    // this.initGenerativeModel();
    // invariant(this.generativeModel, 'Unable to initialize Gemini Generative model');
>>>>>>> 7435aca7

    const { mimeType } = imgMetaData;
    if (validMimeTypes.includes(mimeType)) {
      const buffer = await downloadMediaMessage({ message: message } as any, 'buffer', {});
      const imageParts = this.createGenerativeContent(buffer, mimeType);
      const result = await this.generativeModel!.generateContent([prompt, imageParts]);
      const resultText = result.response.text();

      return resultText;
    }

    return 'The image is not a valid image type.';
  }

  async sendMessage({ sender, prompt, metadata }: AIArguments, handle: AIHandle) {
    this.initGenerativeModel();
    invariant(this.generativeModel, 'Unable to initialize Gemini Generative model');
    
    try {
      let message = '';
      if (metadata.isQuoted) {
        if (metadata.quoteMetaData.hasImage) {
          message =
            this.iconPrefix +
            (await this.generateImageCompletion(
              prompt,
              metadata.quoteMetaData.imgMetaData,
              metadata.quoteMetaData.message
            ));
        } else {
          prompt = 'Quoted Message:\n' + metadata.quoteMetaData.text + '\n---\nMessage:\n' + prompt;
          message = this.iconPrefix + (await this.generateCompletion(sender, prompt));
        }
      } else {
        if (metadata.hasImage) {
          message =
            this.iconPrefix +
            (await this.generateImageCompletion(
              prompt,
              metadata.imgMetaData,
              metadata.message.message
            ));
        } else {
          message = this.iconPrefix + (await this.generateCompletion(sender, prompt));
        }
      }

      handle({ text: message });
    } catch (err) {
      handle(
        '',
        '[Error] An error occur please see console for more information.\n[Error] Message:\n' + err
      );
    }
  }
}

export { GeminiModel };<|MERGE_RESOLUTION|>--- conflicted
+++ resolved
@@ -10,7 +10,7 @@
 /* Local modules */
 import { AIModel, AIArguments, AIHandle, AIMetaData } from './BaseAiModel';
 import { ENV } from '../baileys/env';
-// import invariant from 'invariant';
+import invariant from 'invariant';
 
 interface imgMetaData {
   url: string;
@@ -23,21 +23,22 @@
 /* Gemini Model */
 class GeminiModel extends AIModel<AIArguments, AIHandle> {
   /* Variables */
-  private generativeModel: GenerativeModel;
+  private generativeModel?: GenerativeModel;
   private Gemini: GoogleGenerativeAI;
   public chats: { [from: string]: ChatSession };
   public instructions: string | undefined;
 
-  public constructor() {
-    super(ENV.API_KEY_GEMINI, 'Gemini', ENV.GEMINI_ICON_PREFIX);
-    this.Gemini = new GoogleGenerativeAI(ENV.API_KEY_GEMINI as string);
-
-    // https://ai.google.dev/api/generate-content#method:-models.generatecontent
+  private initGenerativeModel() {
+    // https://ai.google.dev/gemini-api/docs/models/gemini
     this.generativeModel = this.Gemini.getGenerativeModel({
       model: 'gemini-1.5-flash',
       systemInstruction: this.instructions
     });
+  }
 
+  public constructor() {
+    super(ENV.API_KEY_GEMINI, 'Gemini', ENV.GEMINI_ICON_PREFIX);
+    this.Gemini = new GoogleGenerativeAI(ENV.API_KEY_GEMINI as string);
     this.chats = {};
   }
 
@@ -45,7 +46,7 @@
   public async generateCompletion(user: string, prompt: string): Promise<string> {
     if (!this.sessionExists(user)) {
       this.sessionCreate(user);
-      this.chats[user] = this.generativeModel.startChat();
+      this.chats[user] = this.generativeModel!.startChat();
     }
 
     const chat = this.chats[user];
@@ -61,26 +62,11 @@
     };
   }
 
-<<<<<<< HEAD
-  private initGenerativeModel() {
-    // https://ai.google.dev/gemini-api/docs/models/gemini
-    this.generativeModel = this.Gemini.getGenerativeModel({
-      model: 'gemini-1.5-flash',
-      systemInstruction: this.instructions
-    });
-  }
-
-  public async generateImageCompletion(prompt: string, metadata: AIMetaData): Promise<string> {
-=======
   public async generateImageCompletion(
     prompt: string,
     imgMetaData: imgMetaData,
     message: any
   ): Promise<string> {
-    // this.initGenerativeModel();
-    // invariant(this.generativeModel, 'Unable to initialize Gemini Generative model');
->>>>>>> 7435aca7
-
     const { mimeType } = imgMetaData;
     if (validMimeTypes.includes(mimeType)) {
       const buffer = await downloadMediaMessage({ message: message } as any, 'buffer', {});
@@ -97,7 +83,7 @@
   async sendMessage({ sender, prompt, metadata }: AIArguments, handle: AIHandle) {
     this.initGenerativeModel();
     invariant(this.generativeModel, 'Unable to initialize Gemini Generative model');
-    
+
     try {
       let message = '';
       if (metadata.isQuoted) {
